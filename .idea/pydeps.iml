--- conflicted
+++ resolved
@@ -1,10 +1,6 @@
 <?xml version="1.0" encoding="UTF-8"?>
 <module type="PYTHON_MODULE" version="4">
   <component name="NewModuleRootManager">
-<<<<<<< HEAD
-    <content url="file://$MODULE_DIR$" />
-    <orderEntry type="jdk" jdkName="Python 2.7.8 virtualenv at W:\srv\venv\dev" jdkType="Python SDK" />
-=======
     <content url="file://$MODULE_DIR$">
       <excludeFolder url="file://$MODULE_DIR$/build" />
       <excludeFolder url="file://$MODULE_DIR$/dist" />
@@ -12,7 +8,6 @@
       <excludeFolder url="file://$MODULE_DIR$/pydeps.egg-info" />
     </content>
     <orderEntry type="jdk" jdkName="Python 2.7.3 virtualenv at C:\srv\venv\pydeps1" jdkType="Python SDK" />
->>>>>>> 8dd7ef39
     <orderEntry type="sourceFolder" forTests="false" />
   </component>
   <component name="TestRunnerService">
